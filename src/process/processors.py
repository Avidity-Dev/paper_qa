--- conflicted
+++ resolved
@@ -37,12 +37,8 @@
 from src.process.metadata import (
     pqa_extract_publication_metadata,
     unpack_metadata,
-<<<<<<< HEAD
+    pqa_build_mla,
     enrich_metadata_list,
-=======
-    pqa_build_mla,
-    enrich_metadata_list
->>>>>>> f22519a5
 )
 from src.storage.vector.converters import (
     LCVectorStorePipeline,
@@ -375,7 +371,7 @@
         self,
         input: List[Union[os.PathLike, bytes, str, BytesIO]],
         metadata_keys: list[str],
-        mailto: Optional[str] = None
+        mailto: Optional[str] = None,
     ) -> list[str]:
         """
         Driver function for processing a list of documents and storing basic metadata.
@@ -398,14 +394,16 @@
                     llm=self.llm,
                     text_chunks=[chunk],
                     metadata_keys=metadata_keys,
-                    mailto=mailto
+                    mailto=mailto,
                 )
                 metadata = [metadata[0]] * len(chunks)
-                
+
                 # Add MLA citation to metadata
-                metadata[0]["citation"] = await pqa_build_mla(llm=self.llm, **metadata[0])
-                metadata = [metadata[0]] * len(chunks)  
-                
+                metadata[0]["citation"] = await pqa_build_mla(
+                    llm=self.llm, **metadata[0]
+                )
+                metadata = [metadata[0]] * len(chunks)
+
                 keys = await self.vector_store_pipeline.add_texts(
                     chunks, metadatas=metadata, embeddings=embeddings
                 )
